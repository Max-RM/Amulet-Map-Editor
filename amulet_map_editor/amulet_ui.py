--- conflicted
+++ resolved
@@ -1,6 +1,7 @@
 import wx
 import wx.lib.inspection
 from wx.lib.agw import flatnotebook
+import os
 from typing import Dict, Union
 import webbrowser
 
@@ -10,11 +11,6 @@
 from amulet_map_editor.programs import WorldManagerUI
 from amulet_map_editor.programs import BaseWorldUI
 
-<<<<<<< HEAD
-from amulet_map_editor import resources
-
-NOTEBOOK_MENU_STYLE = flatnotebook.FNB_NO_X_BUTTON | flatnotebook.FNB_HIDE_ON_SINGLE_TAB | flatnotebook.FNB_NAV_BUTTONS_WHEN_NEEDED
-=======
 # Uses a conditional so if this breaks a build, we can just delete the file and it will skip the check
 try:
     from amulet_map_editor import update_check
@@ -29,7 +25,10 @@
     | flatnotebook.FNB_HIDE_ON_SINGLE_TAB
     | flatnotebook.FNB_NAV_BUTTONS_WHEN_NEEDED
 )
->>>>>>> ad5a135d
+
+from amulet_map_editor import resources
+
+NOTEBOOK_MENU_STYLE = flatnotebook.FNB_NO_X_BUTTON | flatnotebook.FNB_HIDE_ON_SINGLE_TAB | flatnotebook.FNB_NAV_BUTTONS_WHEN_NEEDED
 NOTEBOOK_STYLE = NOTEBOOK_MENU_STYLE | flatnotebook.FNB_X_ON_TAB
 
 CLOSEABLE_PAGE_TYPE = Union[WorldManagerUI]
@@ -60,16 +59,7 @@
             wx.LANGUAGE_ENGLISH
         )  # TODO: work out proper localisation
         icon = wx.Icon()
-<<<<<<< HEAD
         icon.CopyFromBitmap(wx.Bitmap(resources_img['icon64.png'], wx.BITMAP_TYPE_ANY))
-=======
-        icon.CopyFromBitmap(
-            wx.Bitmap(
-                os.path.join(os.path.dirname(__file__), "img", "icon64.png"),
-                wx.BITMAP_TYPE_ANY,
-            )
-        )
->>>>>>> ad5a135d
         self.SetIcon(icon)
 
         self._open_worlds: Dict[str, CLOSEABLE_PAGE_TYPE] = {}
@@ -229,14 +219,10 @@
         self._open_world_callback = open_world
         name_sizer = wx.BoxSizer()
         sizer.Add(name_sizer, 0, wx.CENTER)
-<<<<<<< HEAD
         img = wx.Image(
             resources_img['icon128.png'],
             wx.BITMAP_TYPE_ANY
         )
-=======
-        img = wx.Image(os.path.join(IMG_DIR, "icon128.png"), wx.BITMAP_TYPE_ANY)
->>>>>>> ad5a135d
 
         icon = wx.StaticBitmap(
             self,
