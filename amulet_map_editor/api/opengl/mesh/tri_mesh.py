--- conflicted
+++ resolved
@@ -29,16 +29,12 @@
 import numpy
 from amulet_map_editor.api.opengl.shaders import get_shader
 from amulet_map_editor.api.opengl import Drawable, ContextManager
-<<<<<<< HEAD
-
-log = logging.getLogger(__name__)
-=======
 from amulet_map_editor.api.opengl.resource_pack import (
     OpenGLResourcePackManagerStatic,
     OpenGLResourcePack,
 )
-from amulet_map_editor import log
->>>>>>> 59243ed6
+
+log = logging.getLogger(__name__)
 
 
 class TriMesh(Drawable, OpenGLResourcePackManagerStatic, ContextManager):
