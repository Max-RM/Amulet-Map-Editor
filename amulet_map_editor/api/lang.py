"""
This module manages language support for Amulet.
The language files are in amulet_map_editor/lang with RFC 1766 file names and the .lang extension.
Lines starting with a hash (#) are ignored as comments and blank lines are ignored.
All other lines should have the format `key=value` where `key` is the language key used in the application and `value` is the localised string.
Keys should match the regex [a-z.]+ (lower case a-z and the full stop character) and values can contain any unicode character.
Files must be utf-8 encoded.
"""
import glob
from typing import Dict, Optional, List, Tuple
import os
import locale
<<<<<<< HEAD
import logging
=======
import re
>>>>>>> 59243ed6

import amulet_map_editor
from amulet_map_editor.api import config as CONFIG

log = logging.getLogger(__name__)

# there might be a proper way to do this but this should be enough for now

_lang_dirs: List[str] = []  # the language directories
_lang: Dict[
    str, str
] = {}  # a storage for the language strings. unique_identifier: language_string

_default_language = "en"
_active_language: Optional[str] = None


def lang_dirs() -> Tuple[str, ...]:
    """Tuple of known language directories."""
    return tuple(_lang_dirs)


def parse_language_id(language_id: str) -> Optional[Tuple[str, str]]:
    """
    Parse an RFC 1766 language id string into a nicer format.

    :param language_id: The RFC 1766 code to parse
    :return: A tuple of the language and region codes (both lower case). The region code may be None.
    """
    match = re.fullmatch(
        r"(?P<language>[a-z]+)([-_](?P<region>[a-z]+))?.*",
        language_id,
        flags=re.IGNORECASE,
    )
    if match is None:
        return None
    region = match.group("region")
    region = "" if region is None else region.lower()
    return match.group("language").lower(), region


def set_language(language_id: str):
    """
    Sets and loads the specified language.
    A restart may be required.

    :param language_id: The RFC 1766 language code to use
    """
    global _active_language
    _active_language = language_id
    cfg = CONFIG.get("amulet_meta", {})
    cfg["lang"] = language_id
    CONFIG.put("amulet_meta", cfg)
    _load_language()


def get_language() -> str:
    """Get the currently active language string."""
    global _active_language
    if _active_language is None:
        # find out what language the user is using.
        try:
            # try getting the OS language
            _active_language = locale.getdefaultlocale()[0]
        except:
            # if that fails use the default language
            _active_language = _default_language

        # if a language is set in the config use that
        _active_language = CONFIG.get("amulet_meta", {}).get("lang", _active_language)

        if _active_language is None:
            _active_language = _default_language
    return _active_language


def get_languages() -> List[str]:
    """Get a list of all supported language codes."""
    langs = set()
    for d in _lang_dirs:
        for l in glob.glob(os.path.join(d, "*.lang")):
            langs.add(os.path.basename(l)[:-5])
    return sorted(langs)


def _load_lang_file(lang_path: str) -> Dict[str, str]:
    """Loads a language file and returns the result as a dictionary.
    Will return an empty dictionary if the path does not exist.

    :param lang_path: The lang file path to load.
    :return: A dictionary mapping the string identifier to the string
    """
    lang = {}
    if not os.path.isfile(lang_path):
        return lang
    with open(lang_path, encoding="utf-8") as f:
        for line in f.readlines():
            lstrip_line = line.lstrip()
            if lstrip_line.startswith("#") or not lstrip_line:
                continue
            split_line = lstrip_line.split("=", 1)
            if len(split_line) == 2:
                unique_identifier = split_line[0].rstrip()
                language_string = split_line[1].replace("\\n", "\n").strip()
                lang[unique_identifier] = language_string
    return lang


def _find_langs(path: str) -> Tuple[Optional[str], Optional[str], Optional[str]]:
    """Find the default, language specific and region specific lang paths."""
    langs = {
        parse_language_id(os.path.basename(lpath)[:-5]): lpath
        for lpath in glob.glob(os.path.join(path, "*.lang"))
    }

    default_key = parse_language_id(_default_language)
    active_key = parse_language_id(get_language())

    default_path = langs.get(default_key, None)
    language_path = None
    region_path = None

    if active_key is not None:
        if active_key[0] != default_key[0]:
            language_path = langs.get((active_key[0], ""), None)
        if active_key[1]:
            region_path = langs.get(active_key, None)

    return default_path, language_path, region_path


def _load_language():
    """Load the translations for the active language."""
    # work out which lang files to load based on the active language
    # lang files from the default langauge
    lang_files = sum(zip(*list(map(_find_langs, lang_dirs()))), ())

    _lang.clear()
    for lang_file in lang_files:
        if lang_file is None:
            continue
        _lang.update(_load_lang_file(lang_file))


def register_lang_directory(lang_dir: str):
    """Register a new language directory.
    Use this, if you are a third party program, to register new translations for your program.

    :param lang_dir: The directory containing language files to register. Files must be of the format <language_code>.lang eg en_US.lang
    :return:
    """
    if os.path.isdir(lang_dir):
        if lang_dir in _lang_dirs:
            log.warning(
                f"The language directory {lang_dir} has already been registered."
            )
        else:
            _lang_dirs.append(lang_dir)
            _load_language()


# load the normal language directory
register_lang_directory(
    os.path.join(os.path.dirname(amulet_map_editor.__file__), "lang")
)


def get(unique_identifier: str):
    """
    Get the localised string for the translation key

    :param unique_identifier: The translation key to get.
    :return: The translated string.
    """
    if unique_identifier not in _lang:
        # help debugging referenced lang entries that do not exist
        log.info(f"Could not find lang entry for {unique_identifier}")
    return _lang.get(unique_identifier, unique_identifier)<|MERGE_RESOLUTION|>--- conflicted
+++ resolved
@@ -10,11 +10,8 @@
 from typing import Dict, Optional, List, Tuple
 import os
 import locale
-<<<<<<< HEAD
 import logging
-=======
 import re
->>>>>>> 59243ed6
 
 import amulet_map_editor
 from amulet_map_editor.api import config as CONFIG
