--- conflicted
+++ resolved
@@ -51,7 +51,6 @@
 
         sizer.AddStretchSpacer(2)
 
-<<<<<<< HEAD
         self._lang_button = wx.BitmapButton(
             self, bitmap=image.icon.tablericons.language.bitmap(64, 64)
         )
@@ -68,13 +67,6 @@
         self._discord_button.SetLabel(lang.get("main_menu.discord"))
         self._discord_button.SetToolTip(lang.get("app.browser_open_tooltip"))
 
-    def _show_world_select(self, _):
-        select_world = WorldSelectDialog(self, self._open_world_callback)
-        select_world.ShowModal()
-        select_world.Destroy()
-
-=======
->>>>>>> 4c851d71
     @staticmethod
     def _documentation(_):
         webbrowser.open(
@@ -86,8 +78,7 @@
         webbrowser.open("https://discord.gg/BTm6jnf")
 
     def enable(self):
-<<<<<<< HEAD
-        self.GetGrandParent().create_menu()
+        self.GetTopLevelParent().create_menu()
 
     def _select_language(self, evt):
         dialog = LangSelectDialog(self)
@@ -146,7 +137,4 @@
         self.Layout()
 
     def get_language(self):
-        return self._lang_list_box.GetStringSelection()
-=======
-        self.GetTopLevelParent().create_menu()
->>>>>>> 4c851d71
+        return self._lang_list_box.GetStringSelection()