--- conflicted
+++ resolved
@@ -1,22 +1,18 @@
 from typing import TYPE_CHECKING, Optional, Generator
 import webbrowser
-<<<<<<< HEAD
 import logging
 
 EDIT_CONFIG_ID = "amulet_edit"
 
+from threading import Thread
+
+import wx
+
+EDIT_CONFIG_ID = "amulet_edit"
+
+from amulet.api.data_types import OperationYieldType
+
 from amulet_map_editor import lang
-=======
-from threading import Thread
-
-import wx
-
-EDIT_CONFIG_ID = "amulet_edit"
-
-from amulet.api.data_types import OperationYieldType
-
-from amulet_map_editor import log, lang
->>>>>>> 9a3d29ba
 from amulet_map_editor.api.framework.programs import BaseProgram
 from amulet_map_editor.api.datatypes import MenuData
 from amulet_map_editor.api.wx.util.key_config import KeyConfigDialog
