from typing import TYPE_CHECKING, Optional
import wx

from amulet_map_editor.programs.edit.api.edit_canvas_container import (
    EditCanvasContainer,
)
from amulet_map_editor.api.wx.ui.simple import SimpleChoiceAny
from amulet_map_editor.programs.edit.api.events import (
    EVT_CAMERA_MOVED,
    EVT_UNDO,
    EVT_REDO,
    EVT_CREATE_UNDO,
    EVT_SAVE,
    EVT_PROJECTION_CHANGED,
    EVT_DIMENSION_CHANGE,
    DimensionChangeEvent,
)
from amulet_map_editor.api import image, lang
from amulet_map_editor.api.opengl.camera import Projection

if TYPE_CHECKING:
    from amulet_map_editor.programs.edit.api.canvas import EditCanvas


class FilePanel(wx.BoxSizer, EditCanvasContainer):
    def __init__(self, canvas: "EditCanvas"):
        wx.BoxSizer.__init__(self, wx.HORIZONTAL)
        EditCanvasContainer.__init__(self, canvas)

        level = self.canvas.world
        self._version_text = wx.StaticText(
            canvas,
            label=f"{level.level_wrapper.platform}, {level.level_wrapper.version}",
        )
        self._version_text.SetToolTip(
            lang.get("program_3d_edit.file_ui.version_tooltip")
        )
        self.Add(self._version_text, 0)
        self.AddStretchSpacer(1)
        self._projection_button = wx.Button(canvas, label="3D")
        self._projection_button.SetToolTip(
            lang.get("program_3d_edit.file_ui.projection_tooltip")
        )
        self._projection_button.Bind(wx.EVT_BUTTON, self._on_projection_button)
        self.Add(
            self._projection_button, 0, wx.TOP | wx.BOTTOM | wx.RIGHT | wx.CENTER, 5
        )
        self._location_button = wx.Button(
            canvas, label=", ".join([f"{s:.2f}" for s in self.canvas.camera.location])
        )
        self._location_button.SetToolTip(
            lang.get("program_3d_edit.file_ui.location_tooltip")
        )
        self._location_button.Bind(wx.EVT_BUTTON, lambda evt: self.canvas.goto())

        self.Add(self._location_button, 0, wx.TOP | wx.BOTTOM | wx.RIGHT | wx.CENTER, 5)

        self._dim_options = SimpleChoiceAny(canvas)
        self._dim_options.SetItems(level.level_wrapper.dimensions)
<<<<<<< HEAD
        if "overworld" in level.level_wrapper.dimensions:
            self._dim_options.SetValue("overworld")
        else:
            self._dim_options.SetValue(level.level_wrapper.dimensions[0])
        self._dim_options.SetToolTip(lang.get("program_3d_edit.file_ui.dim_tooltip"))
=======
        self._dim_options.SetValue(level.level_wrapper.dimensions[0])
>>>>>>> f8e5ca41
        self._dim_options.Bind(wx.EVT_CHOICE, self._on_dimension_change)

        self.Add(self._dim_options, 0, wx.TOP | wx.BOTTOM | wx.RIGHT | wx.CENTER, 5)

        def create_button(text, operation):
            button = wx.Button(canvas, label=text)
            button.Bind(wx.EVT_BUTTON, operation)
            self.Add(button, 0, wx.TOP | wx.BOTTOM | wx.RIGHT, 5)
            return button

        self._undo_button: Optional[wx.Button] = create_button(
            "0", lambda evt: self.canvas.undo()
        )
        self._undo_button.SetBitmap(image.icon.tablericons.arrow_back_up.bitmap(20, 20))
        self._undo_button.SetToolTip(lang.get("program_3d_edit.file_ui.undo_tooltip"))

        self._redo_button: Optional[wx.Button] = create_button(
            "0", lambda evt: self.canvas.redo()
        )
        self._redo_button.SetBitmap(
            image.icon.tablericons.arrow_forward_up.bitmap(20, 20)
        )
        self._redo_button.SetToolTip(lang.get("program_3d_edit.file_ui.redo_tooltip"))

        self._save_button: Optional[wx.Button] = create_button(
            "0", lambda evt: self.canvas.save()
        )
        self._save_button.SetBitmap(image.icon.tablericons.device_floppy.bitmap(20, 20))
        self._save_button.SetToolTip(lang.get("program_3d_edit.file_ui.save_tooltip"))

        close_button = wx.BitmapButton(
            canvas, bitmap=image.icon.tablericons.square_x.bitmap(20, 20)
        )
        close_button.SetToolTip(lang.get("program_3d_edit.file_ui.close_tooltip"))
        close_button.Bind(wx.EVT_BUTTON, lambda evt: self.canvas.close())
        self.Add(close_button, 0, wx.TOP | wx.BOTTOM | wx.RIGHT, 5)

        self._update_buttons()

        self.Layout()

    def bind_events(self):
        self.canvas.Bind(EVT_CAMERA_MOVED, self._on_camera_move)
        self.canvas.Bind(EVT_UNDO, self._on_update_buttons)
        self.canvas.Bind(EVT_REDO, self._on_update_buttons)
        self.canvas.Bind(EVT_SAVE, self._on_update_buttons)
        self.canvas.Bind(EVT_CREATE_UNDO, self._on_update_buttons)
        self.canvas.Bind(EVT_PROJECTION_CHANGED, self._on_projection_change)
        self.canvas.Bind(EVT_DIMENSION_CHANGE, self._change_dimension)

    def _on_update_buttons(self, evt):
        self._update_buttons()
        evt.Skip()

    def _update_buttons(self):
        self._undo_button.SetLabel(f"{self.canvas.world.history_manager.undo_count}")
        self._redo_button.SetLabel(f"{self.canvas.world.history_manager.redo_count}")
        self._save_button.SetLabel(
            f"{self.canvas.world.history_manager.unsaved_changes}"
        )

    def _on_dimension_change(self, evt):
        """Run when the dimension selection is changed by the user."""
        dimension = self._dim_options.GetCurrentObject()
        if dimension is not None:
            self.canvas.dimension = dimension
        evt.Skip()

    def _on_projection_change(self, evt):
        if self.canvas.camera.projection_mode == Projection.PERSPECTIVE:
            self._projection_button.SetLabel("3D")
        elif self.canvas.camera.projection_mode == Projection.TOP_DOWN:
            self._projection_button.SetLabel("2D")
        evt.Skip()

    def _on_projection_button(self, evt):
        if self.canvas.camera.projection_mode == Projection.PERSPECTIVE:
            self.canvas.camera.projection_mode = Projection.TOP_DOWN
        else:
            self.canvas.camera.projection_mode = Projection.PERSPECTIVE
        evt.Skip()

    def _change_dimension(self, evt: DimensionChangeEvent):
        """Run when the dimension attribute in the canvas is changed.
        This is run when the user changes the attribute and when it is changed manually in code."""
        dimension = evt.dimension
        index = self._dim_options.FindString(dimension)
        if not (index == wx.NOT_FOUND or index == self._dim_options.GetSelection()):
            self._dim_options.SetSelection(index)

    def _on_camera_move(self, evt):
        x, y, z = evt.camera_location
        label = f"{x:.2f}, {y:.2f}, {z:.2f}"
        old_label = self._location_button.GetLabel()
        self._location_button.SetLabel(label)
        if len(label) != len(old_label):
            self.canvas.Layout()
        evt.Skip()<|MERGE_RESOLUTION|>--- conflicted
+++ resolved
@@ -56,16 +56,9 @@
         self.Add(self._location_button, 0, wx.TOP | wx.BOTTOM | wx.RIGHT | wx.CENTER, 5)
 
         self._dim_options = SimpleChoiceAny(canvas)
+        self._dim_options.SetToolTip(lang.get("program_3d_edit.file_ui.dim_tooltip"))
         self._dim_options.SetItems(level.level_wrapper.dimensions)
-<<<<<<< HEAD
-        if "overworld" in level.level_wrapper.dimensions:
-            self._dim_options.SetValue("overworld")
-        else:
-            self._dim_options.SetValue(level.level_wrapper.dimensions[0])
-        self._dim_options.SetToolTip(lang.get("program_3d_edit.file_ui.dim_tooltip"))
-=======
         self._dim_options.SetValue(level.level_wrapper.dimensions[0])
->>>>>>> f8e5ca41
         self._dim_options.Bind(wx.EVT_CHOICE, self._on_dimension_change)
 
         self.Add(self._dim_options, 0, wx.TOP | wx.BOTTOM | wx.RIGHT | wx.CENTER, 5)
