--- conflicted
+++ resolved
@@ -1,18 +1,14 @@
 import wx
 from typing import TYPE_CHECKING, Optional
 import traceback
-<<<<<<< HEAD
 import logging
 
-from amulet_map_editor.api.image import REFRESH_ICON
-=======
 import os
 import sys
 import subprocess
 
 from amulet_map_editor import log
 from amulet_map_editor.api import image
->>>>>>> 9a3d29ba
 from amulet_map_editor.api.wx.ui.simple import SimpleChoiceAny
 from amulet_map_editor.api.wx.ui.traceback_dialog import TracebackDialog
 
