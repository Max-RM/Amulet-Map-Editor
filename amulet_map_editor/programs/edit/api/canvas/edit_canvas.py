--- conflicted
+++ resolved
@@ -1,9 +1,5 @@
-<<<<<<< HEAD
 import logging
-=======
 import warnings
-
->>>>>>> 9a3d29ba
 import wx
 from typing import Callable, TYPE_CHECKING, Any, Generator, Optional
 from types import GeneratorType
@@ -25,12 +21,8 @@
 from amulet.api.structure import structure_cache
 from amulet.api.level import BaseLevel
 
-<<<<<<< HEAD
 from amulet_map_editor import CONFIG
-=======
-from amulet_map_editor import CONFIG, log
 from amulet_map_editor import close_level
->>>>>>> 9a3d29ba
 from amulet_map_editor.api.wx.ui.traceback_dialog import TracebackDialog
 from amulet_map_editor.programs.edit.api.ui.goto import show_goto
 from amulet_map_editor.programs.edit.api.ui.tool_manager import ToolManagerSizer
@@ -59,11 +51,8 @@
 if TYPE_CHECKING:
     from amulet.api.level import BaseLevel
 
-<<<<<<< HEAD
 log = logging.getLogger(__name__)
-=======
 OperationType = Callable[[], OperationReturnType]
->>>>>>> 9a3d29ba
 
 
 def show_loading_dialog(
