--- conflicted
+++ resolved
@@ -1,12 +1,8 @@
 import wx
 from threading import Thread
 import webbrowser
-<<<<<<< HEAD
-from typing import TYPE_CHECKING, Callable, Optional
 import logging
-=======
 from typing import TYPE_CHECKING, Optional
->>>>>>> 9a3d29ba
 
 from amulet import load_format
 from amulet.api.level import BaseLevel
